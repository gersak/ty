*,
::before,
::after {
  --tw-border-spacing-x: 0;
  --tw-border-spacing-y: 0;
  --tw-translate-x: 0;
  --tw-translate-y: 0;
  --tw-rotate: 0;
  --tw-skew-x: 0;
  --tw-skew-y: 0;
  --tw-scale-x: 1;
  --tw-scale-y: 1;
  --tw-pan-x: ;
  --tw-pan-y: ;
  --tw-pinch-zoom: ;
  --tw-scroll-snap-strictness: proximity;
  --tw-gradient-from-position: ;
  --tw-gradient-via-position: ;
  --tw-gradient-to-position: ;
  --tw-ordinal: ;
  --tw-slashed-zero: ;
  --tw-numeric-figure: ;
  --tw-numeric-spacing: ;
  --tw-numeric-fraction: ;
  --tw-ring-inset: ;
  --tw-ring-offset-width: 0px;
  --tw-ring-offset-color: #fff;
  --tw-ring-color: rgb(59 130 246 / 0.5);
  --tw-ring-offset-shadow: 0 0 #0000;
  --tw-ring-shadow: 0 0 #0000;
  --tw-shadow: 0 0 #0000;
  --tw-shadow-colored: 0 0 #0000;
  --tw-blur: ;
  --tw-brightness: ;
  --tw-contrast: ;
  --tw-grayscale: ;
  --tw-hue-rotate: ;
  --tw-invert: ;
  --tw-saturate: ;
  --tw-sepia: ;
  --tw-drop-shadow: ;
  --tw-backdrop-blur: ;
  --tw-backdrop-brightness: ;
  --tw-backdrop-contrast: ;
  --tw-backdrop-grayscale: ;
  --tw-backdrop-hue-rotate: ;
  --tw-backdrop-invert: ;
  --tw-backdrop-opacity: ;
  --tw-backdrop-saturate: ;
  --tw-backdrop-sepia: ;
  --tw-contain-size: ;
  --tw-contain-layout: ;
  --tw-contain-paint: ;
  --tw-contain-style: ;
}

::backdrop {
  --tw-border-spacing-x: 0;
  --tw-border-spacing-y: 0;
  --tw-translate-x: 0;
  --tw-translate-y: 0;
  --tw-rotate: 0;
  --tw-skew-x: 0;
  --tw-skew-y: 0;
  --tw-scale-x: 1;
  --tw-scale-y: 1;
  --tw-pan-x: ;
  --tw-pan-y: ;
  --tw-pinch-zoom: ;
  --tw-scroll-snap-strictness: proximity;
  --tw-gradient-from-position: ;
  --tw-gradient-via-position: ;
  --tw-gradient-to-position: ;
  --tw-ordinal: ;
  --tw-slashed-zero: ;
  --tw-numeric-figure: ;
  --tw-numeric-spacing: ;
  --tw-numeric-fraction: ;
  --tw-ring-inset: ;
  --tw-ring-offset-width: 0px;
  --tw-ring-offset-color: #fff;
  --tw-ring-color: rgb(59 130 246 / 0.5);
  --tw-ring-offset-shadow: 0 0 #0000;
  --tw-ring-shadow: 0 0 #0000;
  --tw-shadow: 0 0 #0000;
  --tw-shadow-colored: 0 0 #0000;
  --tw-blur: ;
  --tw-brightness: ;
  --tw-contrast: ;
  --tw-grayscale: ;
  --tw-hue-rotate: ;
  --tw-invert: ;
  --tw-saturate: ;
  --tw-sepia: ;
  --tw-drop-shadow: ;
  --tw-backdrop-blur: ;
  --tw-backdrop-brightness: ;
  --tw-backdrop-contrast: ;
  --tw-backdrop-grayscale: ;
  --tw-backdrop-hue-rotate: ;
  --tw-backdrop-invert: ;
  --tw-backdrop-opacity: ;
  --tw-backdrop-saturate: ;
  --tw-backdrop-sepia: ;
  --tw-contain-size: ;
  --tw-contain-layout: ;
  --tw-contain-paint: ;
  --tw-contain-style: ;
}

/*
! tailwindcss v3.4.17 | MIT License | https://tailwindcss.com
*/

/*
1. Prevent padding and border from affecting element width. (https://github.com/mozdevs/cssremedy/issues/4)
2. Allow adding a border to an element by just adding a border-width. (https://github.com/tailwindcss/tailwindcss/pull/116)
*/

*,
::before,
::after {
  box-sizing: border-box;
  /* 1 */
  border-width: 0;
  /* 2 */
  border-style: solid;
  /* 2 */
  border-color: #e5e7eb;
  /* 2 */
}

::before,
::after {
  --tw-content: '';
}

/*
1. Use a consistent sensible line-height in all browsers.
2. Prevent adjustments of font size after orientation changes in iOS.
3. Use a more readable tab size.
4. Use the user's configured `sans` font-family by default.
5. Use the user's configured `sans` font-feature-settings by default.
6. Use the user's configured `sans` font-variation-settings by default.
7. Disable tap highlights on iOS
*/

html,
:host {
  line-height: 1.5;
  /* 1 */
  -webkit-text-size-adjust: 100%;
  /* 2 */
  -moz-tab-size: 4;
  /* 3 */
  -o-tab-size: 4;
  tab-size: 4;
  /* 3 */
  font-family: ui-sans-serif, system-ui, sans-serif, "Apple Color Emoji", "Segoe UI Emoji", "Segoe UI Symbol", "Noto Color Emoji";
  /* 4 */
  font-feature-settings: normal;
  /* 5 */
  font-variation-settings: normal;
  /* 6 */
  -webkit-tap-highlight-color: transparent;
  /* 7 */
}

/*
1. Remove the margin in all browsers.
2. Inherit line-height from `html` so users can set them as a class directly on the `html` element.
*/

body {
  margin: 0;
  /* 1 */
  line-height: inherit;
  /* 2 */
}

/*
1. Add the correct height in Firefox.
2. Correct the inheritance of border color in Firefox. (https://bugzilla.mozilla.org/show_bug.cgi?id=190655)
3. Ensure horizontal rules are visible by default.
*/

hr {
  height: 0;
  /* 1 */
  color: inherit;
  /* 2 */
  border-top-width: 1px;
  /* 3 */
}

/*
Add the correct text decoration in Chrome, Edge, and Safari.
*/

abbr:where([title]) {
  -webkit-text-decoration: underline dotted;
  text-decoration: underline dotted;
}

/*
Remove the default font size and weight for headings.
*/

h1,
h2,
h3,
h4,
h5,
h6 {
  font-size: inherit;
  font-weight: inherit;
}

/*
Reset links to optimize for opt-in styling instead of opt-out.
*/

a {
  color: inherit;
  text-decoration: inherit;
}

/*
Add the correct font weight in Edge and Safari.
*/

b,
strong {
  font-weight: bolder;
}

/*
1. Use the user's configured `mono` font-family by default.
2. Use the user's configured `mono` font-feature-settings by default.
3. Use the user's configured `mono` font-variation-settings by default.
4. Correct the odd `em` font sizing in all browsers.
*/

code,
kbd,
samp,
pre {
  font-family: ui-monospace, SFMono-Regular, Menlo, Monaco, Consolas, "Liberation Mono", "Courier New", monospace;
  /* 1 */
  font-feature-settings: normal;
  /* 2 */
  font-variation-settings: normal;
  /* 3 */
  font-size: 1em;
  /* 4 */
}

/*
Add the correct font size in all browsers.
*/

small {
  font-size: 80%;
}

/*
Prevent `sub` and `sup` elements from affecting the line height in all browsers.
*/

sub,
sup {
  font-size: 75%;
  line-height: 0;
  position: relative;
  vertical-align: baseline;
}

sub {
  bottom: -0.25em;
}

sup {
  top: -0.5em;
}

/*
1. Remove text indentation from table contents in Chrome and Safari. (https://bugs.chromium.org/p/chromium/issues/detail?id=999088, https://bugs.webkit.org/show_bug.cgi?id=201297)
2. Correct table border color inheritance in all Chrome and Safari. (https://bugs.chromium.org/p/chromium/issues/detail?id=935729, https://bugs.webkit.org/show_bug.cgi?id=195016)
3. Remove gaps between table borders by default.
*/

table {
  text-indent: 0;
  /* 1 */
  border-color: inherit;
  /* 2 */
  border-collapse: collapse;
  /* 3 */
}

/*
1. Change the font styles in all browsers.
2. Remove the margin in Firefox and Safari.
3. Remove default padding in all browsers.
*/

button,
input,
optgroup,
select,
textarea {
  font-family: inherit;
  /* 1 */
  font-feature-settings: inherit;
  /* 1 */
  font-variation-settings: inherit;
  /* 1 */
  font-size: 100%;
  /* 1 */
  font-weight: inherit;
  /* 1 */
  line-height: inherit;
  /* 1 */
  letter-spacing: inherit;
  /* 1 */
  color: inherit;
  /* 1 */
  margin: 0;
  /* 2 */
  padding: 0;
  /* 3 */
}

/*
Remove the inheritance of text transform in Edge and Firefox.
*/

button,
select {
  text-transform: none;
}

/*
1. Correct the inability to style clickable types in iOS and Safari.
2. Remove default button styles.
*/

button,
input:where([type='button']),
input:where([type='reset']),
input:where([type='submit']) {
  -webkit-appearance: button;
  /* 1 */
  background-color: transparent;
  /* 2 */
  background-image: none;
  /* 2 */
}

/*
Use the modern Firefox focus style for all focusable elements.
*/

:-moz-focusring {
  outline: auto;
}

/*
Remove the additional `:invalid` styles in Firefox. (https://github.com/mozilla/gecko-dev/blob/2f9eacd9d3d995c937b4251a5557d95d494c9be1/layout/style/res/forms.css#L728-L737)
*/

:-moz-ui-invalid {
  box-shadow: none;
}

/*
Add the correct vertical alignment in Chrome and Firefox.
*/

progress {
  vertical-align: baseline;
}

/*
Correct the cursor style of increment and decrement buttons in Safari.
*/

::-webkit-inner-spin-button,
::-webkit-outer-spin-button {
  height: auto;
}

/*
1. Correct the odd appearance in Chrome and Safari.
2. Correct the outline style in Safari.
*/

[type='search'] {
  -webkit-appearance: textfield;
  /* 1 */
  outline-offset: -2px;
  /* 2 */
}

/*
Remove the inner padding in Chrome and Safari on macOS.
*/

::-webkit-search-decoration {
  -webkit-appearance: none;
}

/*
1. Correct the inability to style clickable types in iOS and Safari.
2. Change font properties to `inherit` in Safari.
*/

::-webkit-file-upload-button {
  -webkit-appearance: button;
  /* 1 */
  font: inherit;
  /* 2 */
}

/*
Add the correct display in Chrome and Safari.
*/

summary {
  display: list-item;
}

/*
Removes the default spacing and border for appropriate elements.
*/

blockquote,
dl,
dd,
h1,
h2,
h3,
h4,
h5,
h6,
hr,
figure,
p,
pre {
  margin: 0;
}

fieldset {
  margin: 0;
  padding: 0;
}

legend {
  padding: 0;
}

ol,
ul,
menu {
  list-style: none;
  margin: 0;
  padding: 0;
}

/*
Reset default styling for dialogs.
*/

dialog {
  padding: 0;
}

/*
Prevent resizing textareas horizontally by default.
*/

textarea {
  resize: vertical;
}

/*
1. Reset the default placeholder opacity in Firefox. (https://github.com/tailwindlabs/tailwindcss/issues/3300)
2. Set the default placeholder color to the user's configured gray 400 color.
*/

input::-moz-placeholder,
textarea::-moz-placeholder {
  opacity: 1;
  /* 1 */
  color: #9ca3af;
  /* 2 */
}

input::placeholder,
textarea::placeholder {
  opacity: 1;
  /* 1 */
  color: #9ca3af;
  /* 2 */
}

/*
Set the default cursor for buttons.
*/

button,
[role="button"] {
  cursor: pointer;
}

/*
Make sure disabled buttons don't get the pointer cursor.
*/

:disabled {
  cursor: default;
}

/*
1. Make replaced elements `display: block` by default. (https://github.com/mozdevs/cssremedy/issues/14)
2. Add `vertical-align: middle` to align replaced elements more sensibly by default. (https://github.com/jensimmons/cssremedy/issues/14#issuecomment-634934210)
   This can trigger a poorly considered lint error in some tools but is included by design.
*/

img,
svg,
video,
canvas,
audio,
iframe,
embed,
object {
  display: block;
  /* 1 */
  vertical-align: middle;
  /* 2 */
}

/*
Constrain images and videos to the parent width and preserve their intrinsic aspect ratio. (https://github.com/mozdevs/cssremedy/issues/14)
*/

img,
video {
  max-width: 100%;
  height: auto;
}

/* Make elements with the HTML hidden attribute stay hidden by default */

[hidden]:where(:not([hidden="until-found"])) {
  display: none;
}

.container {
  width: 100%;
}

@media (min-width: 640px) {
  .container {
    max-width: 640px;
  }
}

@media (min-width: 768px) {
  .container {
    max-width: 768px;
  }
}

@media (min-width: 1024px) {
  .container {
    max-width: 1024px;
  }
}

@media (min-width: 1280px) {
  .container {
    max-width: 1280px;
  }
}

@media (min-width: 1536px) {
  .container {
    max-width: 1536px;
  }
}

.demo-section {
  margin-bottom: 1.5rem;
  border-radius: 0.5rem;
  --tw-bg-opacity: 1;
  background-color: rgb(255 255 255 / var(--tw-bg-opacity, 1));
  padding: 1.5rem;
  --tw-shadow: 0 4px 6px -1px rgb(0 0 0 / 0.1), 0 2px 4px -2px rgb(0 0 0 / 0.1);
  --tw-shadow-colored: 0 4px 6px -1px var(--tw-shadow-color), 0 2px 4px -2px var(--tw-shadow-color);
  box-shadow: var(--tw-ring-offset-shadow, 0 0 #0000), var(--tw-ring-shadow, 0 0 #0000), var(--tw-shadow);
}

.demo-section:is(.dark *) {
  --tw-bg-opacity: 1;
  background-color: rgb(31 41 55 / var(--tw-bg-opacity, 1));
}

.demo-title {
  margin-bottom: 1rem;
  font-size: 1.5rem;
  line-height: 2rem;
  font-weight: 700;
  --tw-text-opacity: 1;
  color: rgb(17 24 39 / var(--tw-text-opacity, 1));
}

.demo-title:is(.dark *) {
  --tw-text-opacity: 1;
  color: rgb(243 244 246 / var(--tw-text-opacity, 1));
}

.demo-subtitle {
  margin-bottom: 0.75rem;
  font-size: 1.125rem;
  line-height: 1.75rem;
  font-weight: 600;
  --tw-text-opacity: 1;
  color: rgb(55 65 81 / var(--tw-text-opacity, 1));
}

.demo-subtitle:is(.dark *) {
  --tw-text-opacity: 1;
  color: rgb(209 213 219 / var(--tw-text-opacity, 1));
}

.code-block {
  overflow-x: auto;
  border-radius: 0.375rem;
  --tw-bg-opacity: 1;
  background-color: rgb(17 24 39 / var(--tw-bg-opacity, 1));
  padding: 1rem;
  font-family: ui-monospace, SFMono-Regular, Menlo, Monaco, Consolas, "Liberation Mono", "Courier New", monospace;
  font-size: 0.875rem;
  line-height: 1.25rem;
  --tw-text-opacity: 1;
  color: rgb(243 244 246 / var(--tw-text-opacity, 1));
}

.demo-grid {
  display: grid;
  grid-template-columns: repeat(1, minmax(0, 1fr));
  gap: 1rem;
}

@media (min-width: 640px) {
  .demo-grid {
    grid-template-columns: repeat(2, minmax(0, 1fr));
  }
}

@media (min-width: 1024px) {
  .demo-grid {
    grid-template-columns: repeat(3, minmax(0, 1fr));
  }
}

.visible {
  visibility: visible;
}

.fixed {
  position: fixed;
}

.absolute {
  position: absolute;
}

.relative {
  position: relative;
}

.mx-auto {
  margin-left: auto;
  margin-right: auto;
}

.mb-1 {
  margin-bottom: 0.25rem;
}

.mb-12 {
  margin-bottom: 3rem;
}

.mb-2 {
  margin-bottom: 0.5rem;
}

.mb-3 {
  margin-bottom: 0.75rem;
}

.mb-4 {
  margin-bottom: 1rem;
}

.mb-6 {
  margin-bottom: 1.5rem;
}

.mb-8 {
  margin-bottom: 2rem;
}

.ml-2 {
  margin-left: 0.5rem;
}

.mt-1 {
  margin-top: 0.25rem;
}

.mt-2 {
  margin-top: 0.5rem;
}

.mt-32 {
  margin-top: 8rem;
}

.mt-4 {
  margin-top: 1rem;
}

.mt-6 {
  margin-top: 1.5rem;
}

.block {
  display: block;
}

.inline {
  display: inline;
}

.flex {
  display: flex;
}

.inline-flex {
  display: inline-flex;
}

.grid {
  display: grid;
}

.h-32 {
  height: 8rem;
}

.h-64 {
  height: 16rem;
}

.h-full {
  height: 100%;
}

.h-screen {
  height: 100vh;
}

.h-12 {
  height: 3rem;
}

.w-64 {
  width: 16rem;
}

.w-full {
  width: 100%;
}

.w-12 {
  width: 3rem;
}

.max-w-6xl {
  max-width: 72rem;
}

.max-w-7xl {
  max-width: 80rem;
}

.max-w-4xl {
  max-width: 56rem;
}

.flex-1 {
  flex: 1 1 0%;
}

.transform {
  transform: translate(var(--tw-translate-x), var(--tw-translate-y)) rotate(var(--tw-rotate)) skewX(var(--tw-skew-x)) skewY(var(--tw-skew-y)) scaleX(var(--tw-scale-x)) scaleY(var(--tw-scale-y));
}

.cursor-pointer {
  cursor: pointer;
}

.select-all {
  -webkit-user-select: all;
  -moz-user-select: all;
  user-select: all;
}

.resize {
  resize: both;
}

.list-inside {
  list-style-position: inside;
}

.list-disc {
  list-style-type: disc;
}

.grid-cols-1 {
  grid-template-columns: repeat(1, minmax(0, 1fr));
}

.grid-cols-2 {
  grid-template-columns: repeat(2, minmax(0, 1fr));
}

.flex-col {
  flex-direction: column;
}

.flex-wrap {
  flex-wrap: wrap;
}

.items-end {
  align-items: flex-end;
}

.items-center {
  align-items: center;
}

.justify-center {
  justify-content: center;
}

.justify-between {
  justify-content: space-between;
}

.gap-3 {
  gap: 0.75rem;
}

.gap-4 {
  gap: 1rem;
}

.gap-6 {
  gap: 1.5rem;
}

.gap-2 {
  gap: 0.5rem;
}

.space-y-1> :not([hidden])~ :not([hidden]) {
  --tw-space-y-reverse: 0;
  margin-top: calc(0.25rem * calc(1 - var(--tw-space-y-reverse)));
  margin-bottom: calc(0.25rem * var(--tw-space-y-reverse));
}

.space-y-4> :not([hidden])~ :not([hidden]) {
  --tw-space-y-reverse: 0;
  margin-top: calc(1rem * calc(1 - var(--tw-space-y-reverse)));
  margin-bottom: calc(1rem * var(--tw-space-y-reverse));
}

.space-y-8> :not([hidden])~ :not([hidden]) {
  --tw-space-y-reverse: 0;
  margin-top: calc(2rem * calc(1 - var(--tw-space-y-reverse)));
  margin-bottom: calc(2rem * var(--tw-space-y-reverse));
}

.space-y-2> :not([hidden])~ :not([hidden]) {
  --tw-space-y-reverse: 0;
  margin-top: calc(0.5rem * calc(1 - var(--tw-space-y-reverse)));
  margin-bottom: calc(0.5rem * var(--tw-space-y-reverse));
}

.space-y-3> :not([hidden])~ :not([hidden]) {
  --tw-space-y-reverse: 0;
  margin-top: calc(0.75rem * calc(1 - var(--tw-space-y-reverse)));
  margin-bottom: calc(0.75rem * var(--tw-space-y-reverse));
}

.overflow-auto {
  overflow: auto;
}

.overflow-x-auto {
  overflow-x: auto;
}

.whitespace-nowrap {
  white-space: nowrap;
}

.break-all {
  word-break: break-all;
}

.rounded {
  border-radius: 0.25rem;
}

.rounded-lg {
  border-radius: 0.5rem;
}

.rounded-md {
  border-radius: 0.375rem;
}

.rounded-full {
  border-radius: 9999px;
}

.border {
  border-width: 1px;
}

.border-b {
  border-bottom-width: 1px;
}

.border-r {
  border-right-width: 1px;
}

.border-gray-200 {
  --tw-border-opacity: 1;
  border-color: rgb(229 231 235 / var(--tw-border-opacity, 1));
}

.border-gray-300 {
  --tw-border-opacity: 1;
  border-color: rgb(209 213 219 / var(--tw-border-opacity, 1));
}

.bg-blue-600 {
  --tw-bg-opacity: 1;
  background-color: rgb(37 99 235 / var(--tw-bg-opacity, 1));
}

.bg-gray-100 {
  --tw-bg-opacity: 1;
  background-color: rgb(243 244 246 / var(--tw-bg-opacity, 1));
}

.bg-gray-50 {
  --tw-bg-opacity: 1;
  background-color: rgb(249 250 251 / var(--tw-bg-opacity, 1));
}

.bg-gray-900 {
  --tw-bg-opacity: 1;
  background-color: rgb(17 24 39 / var(--tw-bg-opacity, 1));
}

.bg-ty-important {
  background-color: var(--ty-color-important);
}

.bg-white {
  --tw-bg-opacity: 1;
  background-color: rgb(255 255 255 / var(--tw-bg-opacity, 1));
}

.bg-gray-200 {
  --tw-bg-opacity: 1;
  background-color: rgb(229 231 235 / var(--tw-bg-opacity, 1));
}

.bg-blue-100 {
  --tw-bg-opacity: 1;
  background-color: rgb(219 234 254 / var(--tw-bg-opacity, 1));
}

.bg-green-100 {
  --tw-bg-opacity: 1;
  background-color: rgb(220 252 231 / var(--tw-bg-opacity, 1));
}

.bg-red-100 {
  --tw-bg-opacity: 1;
  background-color: rgb(254 226 226 / var(--tw-bg-opacity, 1));
}

.bg-yellow-100 {
  --tw-bg-opacity: 1;
  background-color: rgb(254 249 195 / var(--tw-bg-opacity, 1));
}

.bg-blue-500 {
  --tw-bg-opacity: 1;
  background-color: rgb(59 130 246 / var(--tw-bg-opacity, 1));
}

.bg-gray-500 {
  --tw-bg-opacity: 1;
  background-color: rgb(107 114 128 / var(--tw-bg-opacity, 1));
}

.bg-green-500 {
  --tw-bg-opacity: 1;
  background-color: rgb(34 197 94 / var(--tw-bg-opacity, 1));
}

.bg-indigo-500 {
  --tw-bg-opacity: 1;
  background-color: rgb(99 102 241 / var(--tw-bg-opacity, 1));
}

.bg-purple-500 {
  --tw-bg-opacity: 1;
  background-color: rgb(168 85 247 / var(--tw-bg-opacity, 1));
}

.bg-gradient-to-br {
  background-image: linear-gradient(to bottom right, var(--tw-gradient-stops));
}

.from-purple-500 {
  --tw-gradient-from: #a855f7 var(--tw-gradient-from-position);
  --tw-gradient-to: rgb(168 85 247 / 0) var(--tw-gradient-to-position);
  --tw-gradient-stops: var(--tw-gradient-from), var(--tw-gradient-to);
}

.to-pink-500 {
  --tw-gradient-to: #ec4899 var(--tw-gradient-to-position);
}

.p-2 {
  padding: 0.5rem;
}

.p-4 {
  padding: 1rem;
}

.p-6 {
  padding: 1.5rem;
}

.p-3 {
  padding: 0.75rem;
}

<<<<<<< HEAD
=======
.p-1 {
  padding: 0.25rem;
}

.p-8 {
  padding: 2rem;
}

>>>>>>> 08c1536d
.px-2 {
  padding-left: 0.5rem;
  padding-right: 0.5rem;
}

.px-4 {
  padding-left: 1rem;
  padding-right: 1rem;
}

.px-6 {
  padding-left: 1.5rem;
  padding-right: 1.5rem;
}

.py-1 {
  padding-top: 0.25rem;
  padding-bottom: 0.25rem;
}

.py-2 {
  padding-top: 0.5rem;
  padding-bottom: 0.5rem;
}

.py-4 {
  padding-top: 1rem;
  padding-bottom: 1rem;
}

.py-8 {
  padding-top: 2rem;
  padding-bottom: 2rem;
}

.px-3 {
  padding-left: 0.75rem;
  padding-right: 0.75rem;
}

.pb-6 {
  padding-bottom: 1.5rem;
}

.pl-10 {
  padding-left: 2.5rem;
}

.text-left {
  text-align: left;
}

.text-center {
  text-align: center;
}

.font-mono {
  font-family: ui-monospace, SFMono-Regular, Menlo, Monaco, Consolas, "Liberation Mono", "Courier New", monospace;
}

.text-2xl {
  font-size: 1.5rem;
  line-height: 2rem;
}

.text-3xl {
  font-size: 1.875rem;
  line-height: 2.25rem;
}

.text-4xl {
  font-size: 2.25rem;
  line-height: 2.5rem;
}

.text-base {
  font-size: 1rem;
  line-height: 1.5rem;
}

.text-lg {
  font-size: 1.125rem;
  line-height: 1.75rem;
}

.text-sm {
  font-size: 0.875rem;
  line-height: 1.25rem;
}

.text-xl {
  font-size: 1.25rem;
  line-height: 1.75rem;
}

.text-xs {
  font-size: 0.75rem;
  line-height: 1rem;
}

.font-bold {
  font-weight: 700;
}

.font-medium {
  font-weight: 500;
}

.font-semibold {
  font-weight: 600;
}

.italic {
  font-style: italic;
}

.text-gray-100 {
  --tw-text-opacity: 1;
  color: rgb(243 244 246 / var(--tw-text-opacity, 1));
}

.text-gray-400 {
  --tw-text-opacity: 1;
  color: rgb(156 163 175 / var(--tw-text-opacity, 1));
}

.text-gray-500 {
  --tw-text-opacity: 1;
  color: rgb(107 114 128 / var(--tw-text-opacity, 1));
}

.text-gray-600 {
  --tw-text-opacity: 1;
  color: rgb(75 85 99 / var(--tw-text-opacity, 1));
}

.text-gray-700 {
  --tw-text-opacity: 1;
  color: rgb(55 65 81 / var(--tw-text-opacity, 1));
}

.text-gray-800 {
  --tw-text-opacity: 1;
  color: rgb(31 41 55 / var(--tw-text-opacity, 1));
}

.text-gray-900 {
  --tw-text-opacity: 1;
  color: rgb(17 24 39 / var(--tw-text-opacity, 1));
}

.text-ty-exception {
  color: var(--ty-color-exception);
}

.text-ty-important {
  color: var(--ty-color-important);
}

.text-ty-negative {
  color: var(--ty-color-negative);
}

.text-ty-positive {
  color: var(--ty-color-positive);
}

.text-white {
  --tw-text-opacity: 1;
  color: rgb(255 255 255 / var(--tw-text-opacity, 1));
}

.text-blue-600 {
  --tw-text-opacity: 1;
  color: rgb(37 99 235 / var(--tw-text-opacity, 1));
}

.underline {
  text-decoration-line: underline;
}

.opacity-75 {
  opacity: 0.75;
}

.shadow {
  --tw-shadow: 0 1px 3px 0 rgb(0 0 0 / 0.1), 0 1px 2px -1px rgb(0 0 0 / 0.1);
  --tw-shadow-colored: 0 1px 3px 0 var(--tw-shadow-color), 0 1px 2px -1px var(--tw-shadow-color);
  box-shadow: var(--tw-ring-offset-shadow, 0 0 #0000), var(--tw-ring-shadow, 0 0 #0000), var(--tw-shadow);
}

.shadow-md {
  --tw-shadow: 0 4px 6px -1px rgb(0 0 0 / 0.1), 0 2px 4px -2px rgb(0 0 0 / 0.1);
  --tw-shadow-colored: 0 4px 6px -1px var(--tw-shadow-color), 0 2px 4px -2px var(--tw-shadow-color);
  box-shadow: var(--tw-ring-offset-shadow, 0 0 #0000), var(--tw-ring-shadow, 0 0 #0000), var(--tw-shadow);
}

.shadow-sm {
  --tw-shadow: 0 1px 2px 0 rgb(0 0 0 / 0.05);
  --tw-shadow-colored: 0 1px 2px 0 var(--tw-shadow-color);
  box-shadow: var(--tw-ring-offset-shadow, 0 0 #0000), var(--tw-ring-shadow, 0 0 #0000), var(--tw-shadow);
}

.shadow-lg {
  --tw-shadow: 0 10px 15px -3px rgb(0 0 0 / 0.1), 0 4px 6px -4px rgb(0 0 0 / 0.1);
  --tw-shadow-colored: 0 10px 15px -3px var(--tw-shadow-color), 0 4px 6px -4px var(--tw-shadow-color);
  box-shadow: var(--tw-ring-offset-shadow, 0 0 #0000), var(--tw-ring-shadow, 0 0 #0000), var(--tw-shadow);
}

.outline {
  outline-style: solid;
}

.filter {
  filter: var(--tw-blur) var(--tw-brightness) var(--tw-contrast) var(--tw-grayscale) var(--tw-hue-rotate) var(--tw-invert) var(--tw-saturate) var(--tw-sepia) var(--tw-drop-shadow);
}

.transition {
  transition-property: color, background-color, border-color, text-decoration-color, fill, stroke, opacity, box-shadow, transform, filter, backdrop-filter;
  transition-timing-function: cubic-bezier(0.4, 0, 0.2, 1);
  transition-duration: 150ms;
}

.transition-colors {
  transition-property: color, background-color, border-color, text-decoration-color, fill, stroke;
  transition-timing-function: cubic-bezier(0.4, 0, 0.2, 1);
  transition-duration: 150ms;
}

.transition-shadow {
  transition-property: box-shadow;
  transition-timing-function: cubic-bezier(0.4, 0, 0.2, 1);
  transition-duration: 150ms;
}

/* Custom component classes for the demo app */

.hover\:bg-gray-100:hover {
  --tw-bg-opacity: 1;
  background-color: rgb(243 244 246 / var(--tw-bg-opacity, 1));
}

.hover\:bg-gray-200:hover {
  --tw-bg-opacity: 1;
  background-color: rgb(229 231 235 / var(--tw-bg-opacity, 1));
}

.hover\:bg-blue-600:hover {
  --tw-bg-opacity: 1;
  background-color: rgb(37 99 235 / var(--tw-bg-opacity, 1));
}

.hover\:bg-gray-600:hover {
  --tw-bg-opacity: 1;
  background-color: rgb(75 85 99 / var(--tw-bg-opacity, 1));
}

.hover\:bg-green-600:hover {
  --tw-bg-opacity: 1;
  background-color: rgb(22 163 74 / var(--tw-bg-opacity, 1));
}

.hover\:bg-indigo-600:hover {
  --tw-bg-opacity: 1;
  background-color: rgb(79 70 229 / var(--tw-bg-opacity, 1));
}

.hover\:bg-purple-600:hover {
  --tw-bg-opacity: 1;
  background-color: rgb(147 51 234 / var(--tw-bg-opacity, 1));
}

.hover\:shadow-md:hover {
  --tw-shadow: 0 4px 6px -1px rgb(0 0 0 / 0.1), 0 2px 4px -2px rgb(0 0 0 / 0.1);
  --tw-shadow-colored: 0 4px 6px -1px var(--tw-shadow-color), 0 2px 4px -2px var(--tw-shadow-color);
  box-shadow: var(--tw-ring-offset-shadow, 0 0 #0000), var(--tw-ring-shadow, 0 0 #0000), var(--tw-shadow);
}

.focus\:border-transparent:focus {
  border-color: transparent;
}

.focus\:outline-none:focus {
  outline: 2px solid transparent;
  outline-offset: 2px;
}

.focus\:ring-2:focus {
  --tw-ring-offset-shadow: var(--tw-ring-inset) 0 0 0 var(--tw-ring-offset-width) var(--tw-ring-offset-color);
  --tw-ring-shadow: var(--tw-ring-inset) 0 0 0 calc(2px + var(--tw-ring-offset-width)) var(--tw-ring-color);
  box-shadow: var(--tw-ring-offset-shadow), var(--tw-ring-shadow), var(--tw-shadow, 0 0 #0000);
}

.focus\:ring-ty-important:focus {
  --tw-ring-color: var(--ty-color-important);
}

.group:hover .group-hover\:text-ty-important {
  color: var(--ty-color-important);
}

.dark\:border-gray-600:is(.dark *) {
  --tw-border-opacity: 1;
  border-color: rgb(75 85 99 / var(--tw-border-opacity, 1));
}

.dark\:border-gray-700:is(.dark *) {
  --tw-border-opacity: 1;
  border-color: rgb(55 65 81 / var(--tw-border-opacity, 1));
}

.dark\:bg-gray-700:is(.dark *) {
  --tw-bg-opacity: 1;
  background-color: rgb(55 65 81 / var(--tw-bg-opacity, 1));
}

.dark\:bg-gray-800:is(.dark *) {
  --tw-bg-opacity: 1;
  background-color: rgb(31 41 55 / var(--tw-bg-opacity, 1));
}

.dark\:bg-gray-900:is(.dark *) {
  --tw-bg-opacity: 1;
  background-color: rgb(17 24 39 / var(--tw-bg-opacity, 1));
}

.dark\:bg-blue-900:is(.dark *) {
  --tw-bg-opacity: 1;
  background-color: rgb(30 58 138 / var(--tw-bg-opacity, 1));
}

.dark\:bg-green-900:is(.dark *) {
  --tw-bg-opacity: 1;
  background-color: rgb(20 83 45 / var(--tw-bg-opacity, 1));
}

.dark\:bg-red-900:is(.dark *) {
  --tw-bg-opacity: 1;
  background-color: rgb(127 29 29 / var(--tw-bg-opacity, 1));
}

.dark\:bg-yellow-900:is(.dark *) {
  --tw-bg-opacity: 1;
  background-color: rgb(113 63 18 / var(--tw-bg-opacity, 1));
}

.dark\:text-gray-200:is(.dark *) {
  --tw-text-opacity: 1;
  color: rgb(229 231 235 / var(--tw-text-opacity, 1));
}

.dark\:text-gray-300:is(.dark *) {
  --tw-text-opacity: 1;
  color: rgb(209 213 219 / var(--tw-text-opacity, 1));
}

.dark\:text-gray-400:is(.dark *) {
  --tw-text-opacity: 1;
  color: rgb(156 163 175 / var(--tw-text-opacity, 1));
}

.dark\:text-white:is(.dark *) {
  --tw-text-opacity: 1;
  color: rgb(255 255 255 / var(--tw-text-opacity, 1));
}

.dark\:text-blue-400:is(.dark *) {
  --tw-text-opacity: 1;
  color: rgb(96 165 250 / var(--tw-text-opacity, 1));
}

.dark\:text-gray-500:is(.dark *) {
  --tw-text-opacity: 1;
  color: rgb(107 114 128 / var(--tw-text-opacity, 1));
}

.dark\:hover\:bg-gray-600:hover:is(.dark *) {
  --tw-bg-opacity: 1;
  background-color: rgb(75 85 99 / var(--tw-bg-opacity, 1));
}

.dark\:hover\:bg-gray-700:hover:is(.dark *) {
  --tw-bg-opacity: 1;
  background-color: rgb(55 65 81 / var(--tw-bg-opacity, 1));
}

@media (min-width: 640px) {
  .sm\:grid-cols-3 {
    grid-template-columns: repeat(3, minmax(0, 1fr));
  }
}

@media (min-width: 768px) {
  .md\:grid-cols-2 {
    grid-template-columns: repeat(2, minmax(0, 1fr));
  }

  .md\:grid-cols-4 {
    grid-template-columns: repeat(4, minmax(0, 1fr));
  }
}

@media (min-width: 1024px) {
  .lg\:grid-cols-6 {
    grid-template-columns: repeat(6, minmax(0, 1fr));
  }
}

@media (min-width: 1280px) {
  .xl\:grid-cols-8 {
    grid-template-columns: repeat(8, minmax(0, 1fr));
  }
}<|MERGE_RESOLUTION|>--- conflicted
+++ resolved
@@ -1,6 +1,4 @@
-*,
-::before,
-::after {
+*, ::before, ::after {
   --tw-border-spacing-x: 0;
   --tw-border-spacing-y: 0;
   --tw-translate-x: 0;
@@ -10,19 +8,19 @@
   --tw-skew-y: 0;
   --tw-scale-x: 1;
   --tw-scale-y: 1;
-  --tw-pan-x: ;
-  --tw-pan-y: ;
-  --tw-pinch-zoom: ;
+  --tw-pan-x:  ;
+  --tw-pan-y:  ;
+  --tw-pinch-zoom:  ;
   --tw-scroll-snap-strictness: proximity;
-  --tw-gradient-from-position: ;
-  --tw-gradient-via-position: ;
-  --tw-gradient-to-position: ;
-  --tw-ordinal: ;
-  --tw-slashed-zero: ;
-  --tw-numeric-figure: ;
-  --tw-numeric-spacing: ;
-  --tw-numeric-fraction: ;
-  --tw-ring-inset: ;
+  --tw-gradient-from-position:  ;
+  --tw-gradient-via-position:  ;
+  --tw-gradient-to-position:  ;
+  --tw-ordinal:  ;
+  --tw-slashed-zero:  ;
+  --tw-numeric-figure:  ;
+  --tw-numeric-spacing:  ;
+  --tw-numeric-fraction:  ;
+  --tw-ring-inset:  ;
   --tw-ring-offset-width: 0px;
   --tw-ring-offset-color: #fff;
   --tw-ring-color: rgb(59 130 246 / 0.5);
@@ -30,28 +28,28 @@
   --tw-ring-shadow: 0 0 #0000;
   --tw-shadow: 0 0 #0000;
   --tw-shadow-colored: 0 0 #0000;
-  --tw-blur: ;
-  --tw-brightness: ;
-  --tw-contrast: ;
-  --tw-grayscale: ;
-  --tw-hue-rotate: ;
-  --tw-invert: ;
-  --tw-saturate: ;
-  --tw-sepia: ;
-  --tw-drop-shadow: ;
-  --tw-backdrop-blur: ;
-  --tw-backdrop-brightness: ;
-  --tw-backdrop-contrast: ;
-  --tw-backdrop-grayscale: ;
-  --tw-backdrop-hue-rotate: ;
-  --tw-backdrop-invert: ;
-  --tw-backdrop-opacity: ;
-  --tw-backdrop-saturate: ;
-  --tw-backdrop-sepia: ;
-  --tw-contain-size: ;
-  --tw-contain-layout: ;
-  --tw-contain-paint: ;
-  --tw-contain-style: ;
+  --tw-blur:  ;
+  --tw-brightness:  ;
+  --tw-contrast:  ;
+  --tw-grayscale:  ;
+  --tw-hue-rotate:  ;
+  --tw-invert:  ;
+  --tw-saturate:  ;
+  --tw-sepia:  ;
+  --tw-drop-shadow:  ;
+  --tw-backdrop-blur:  ;
+  --tw-backdrop-brightness:  ;
+  --tw-backdrop-contrast:  ;
+  --tw-backdrop-grayscale:  ;
+  --tw-backdrop-hue-rotate:  ;
+  --tw-backdrop-invert:  ;
+  --tw-backdrop-opacity:  ;
+  --tw-backdrop-saturate:  ;
+  --tw-backdrop-sepia:  ;
+  --tw-contain-size:  ;
+  --tw-contain-layout:  ;
+  --tw-contain-paint:  ;
+  --tw-contain-style:  ;
 }
 
 ::backdrop {
@@ -64,19 +62,19 @@
   --tw-skew-y: 0;
   --tw-scale-x: 1;
   --tw-scale-y: 1;
-  --tw-pan-x: ;
-  --tw-pan-y: ;
-  --tw-pinch-zoom: ;
+  --tw-pan-x:  ;
+  --tw-pan-y:  ;
+  --tw-pinch-zoom:  ;
   --tw-scroll-snap-strictness: proximity;
-  --tw-gradient-from-position: ;
-  --tw-gradient-via-position: ;
-  --tw-gradient-to-position: ;
-  --tw-ordinal: ;
-  --tw-slashed-zero: ;
-  --tw-numeric-figure: ;
-  --tw-numeric-spacing: ;
-  --tw-numeric-fraction: ;
-  --tw-ring-inset: ;
+  --tw-gradient-from-position:  ;
+  --tw-gradient-via-position:  ;
+  --tw-gradient-to-position:  ;
+  --tw-ordinal:  ;
+  --tw-slashed-zero:  ;
+  --tw-numeric-figure:  ;
+  --tw-numeric-spacing:  ;
+  --tw-numeric-fraction:  ;
+  --tw-ring-inset:  ;
   --tw-ring-offset-width: 0px;
   --tw-ring-offset-color: #fff;
   --tw-ring-color: rgb(59 130 246 / 0.5);
@@ -84,28 +82,28 @@
   --tw-ring-shadow: 0 0 #0000;
   --tw-shadow: 0 0 #0000;
   --tw-shadow-colored: 0 0 #0000;
-  --tw-blur: ;
-  --tw-brightness: ;
-  --tw-contrast: ;
-  --tw-grayscale: ;
-  --tw-hue-rotate: ;
-  --tw-invert: ;
-  --tw-saturate: ;
-  --tw-sepia: ;
-  --tw-drop-shadow: ;
-  --tw-backdrop-blur: ;
-  --tw-backdrop-brightness: ;
-  --tw-backdrop-contrast: ;
-  --tw-backdrop-grayscale: ;
-  --tw-backdrop-hue-rotate: ;
-  --tw-backdrop-invert: ;
-  --tw-backdrop-opacity: ;
-  --tw-backdrop-saturate: ;
-  --tw-backdrop-sepia: ;
-  --tw-contain-size: ;
-  --tw-contain-layout: ;
-  --tw-contain-paint: ;
-  --tw-contain-style: ;
+  --tw-blur:  ;
+  --tw-brightness:  ;
+  --tw-contrast:  ;
+  --tw-grayscale:  ;
+  --tw-hue-rotate:  ;
+  --tw-invert:  ;
+  --tw-saturate:  ;
+  --tw-sepia:  ;
+  --tw-drop-shadow:  ;
+  --tw-backdrop-blur:  ;
+  --tw-backdrop-brightness:  ;
+  --tw-backdrop-contrast:  ;
+  --tw-backdrop-grayscale:  ;
+  --tw-backdrop-hue-rotate:  ;
+  --tw-backdrop-invert:  ;
+  --tw-backdrop-opacity:  ;
+  --tw-backdrop-saturate:  ;
+  --tw-backdrop-sepia:  ;
+  --tw-contain-size:  ;
+  --tw-contain-layout:  ;
+  --tw-contain-paint:  ;
+  --tw-contain-style:  ;
 }
 
 /*
@@ -154,7 +152,7 @@
   -moz-tab-size: 4;
   /* 3 */
   -o-tab-size: 4;
-  tab-size: 4;
+     tab-size: 4;
   /* 3 */
   font-family: ui-sans-serif, system-ui, sans-serif, "Apple Color Emoji", "Segoe UI Emoji", "Segoe UI Symbol", "Noto Color Emoji";
   /* 4 */
@@ -199,7 +197,7 @@
 
 abbr:where([title]) {
   -webkit-text-decoration: underline dotted;
-  text-decoration: underline dotted;
+          text-decoration: underline dotted;
 }
 
 /*
@@ -488,8 +486,7 @@
 2. Set the default placeholder color to the user's configured gray 400 color.
 */
 
-input::-moz-placeholder,
-textarea::-moz-placeholder {
+input::-moz-placeholder, textarea::-moz-placeholder {
   opacity: 1;
   /* 1 */
   color: #9ca3af;
@@ -779,6 +776,10 @@
   height: 3rem;
 }
 
+.h-8 {
+  height: 2rem;
+}
+
 .w-64 {
   width: 16rem;
 }
@@ -791,6 +792,10 @@
   width: 3rem;
 }
 
+.w-8 {
+  width: 2rem;
+}
+
 .max-w-6xl {
   max-width: 72rem;
 }
@@ -817,8 +822,8 @@
 
 .select-all {
   -webkit-user-select: all;
-  -moz-user-select: all;
-  user-select: all;
+     -moz-user-select: all;
+          user-select: all;
 }
 
 .resize {
@@ -881,31 +886,31 @@
   gap: 0.5rem;
 }
 
-.space-y-1> :not([hidden])~ :not([hidden]) {
+.space-y-1 > :not([hidden]) ~ :not([hidden]) {
   --tw-space-y-reverse: 0;
   margin-top: calc(0.25rem * calc(1 - var(--tw-space-y-reverse)));
   margin-bottom: calc(0.25rem * var(--tw-space-y-reverse));
 }
 
-.space-y-4> :not([hidden])~ :not([hidden]) {
+.space-y-4 > :not([hidden]) ~ :not([hidden]) {
   --tw-space-y-reverse: 0;
   margin-top: calc(1rem * calc(1 - var(--tw-space-y-reverse)));
   margin-bottom: calc(1rem * var(--tw-space-y-reverse));
 }
 
-.space-y-8> :not([hidden])~ :not([hidden]) {
+.space-y-8 > :not([hidden]) ~ :not([hidden]) {
   --tw-space-y-reverse: 0;
   margin-top: calc(2rem * calc(1 - var(--tw-space-y-reverse)));
   margin-bottom: calc(2rem * var(--tw-space-y-reverse));
 }
 
-.space-y-2> :not([hidden])~ :not([hidden]) {
+.space-y-2 > :not([hidden]) ~ :not([hidden]) {
   --tw-space-y-reverse: 0;
   margin-top: calc(0.5rem * calc(1 - var(--tw-space-y-reverse)));
   margin-bottom: calc(0.5rem * var(--tw-space-y-reverse));
 }
 
-.space-y-3> :not([hidden])~ :not([hidden]) {
+.space-y-3 > :not([hidden]) ~ :not([hidden]) {
   --tw-space-y-reverse: 0;
   margin-top: calc(0.75rem * calc(1 - var(--tw-space-y-reverse)));
   margin-bottom: calc(0.75rem * var(--tw-space-y-reverse));
@@ -1074,8 +1079,6 @@
   padding: 0.75rem;
 }
 
-<<<<<<< HEAD
-=======
 .p-1 {
   padding: 0.25rem;
 }
@@ -1084,7 +1087,6 @@
   padding: 2rem;
 }
 
->>>>>>> 08c1536d
 .px-2 {
   padding-left: 0.5rem;
   padding-right: 0.5rem;
@@ -1123,6 +1125,11 @@
 .px-3 {
   padding-left: 0.75rem;
   padding-right: 0.75rem;
+}
+
+.px-1 {
+  padding-left: 0.25rem;
+  padding-right: 0.25rem;
 }
 
 .pb-6 {
