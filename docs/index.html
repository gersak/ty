<!DOCTYPE html>
<html lang="en">

<head>
    <meta charset="UTF-8">
    <meta name="viewport" content="width=device-width, initial-scale=1.0">
    <title>Ty - Modern Web Components Library</title>

    <!-- Ty CSS -->
<<<<<<< HEAD
    <link rel="stylesheet" href="/ty/css/ty.b1n0C.css">

    <!-- Site-specific CSS -->
    <link rel="stylesheet" href="/ty/css/site.b1n0C.css">
=======
    <link rel="stylesheet" href="/ty/css/ty.KHDUq.css">

    <!-- Site-specific CSS -->
    <link rel="stylesheet" href="/ty/css/site.KHDUq.css">
>>>>>>> 573cf6e6

    <!-- Fonts -->
    <link rel="preconnect" href="https://fonts.googleapis.com">
    <link rel="preconnect" href="https://fonts.gstatic.com" crossorigin>
    <link href="https://fonts.googleapis.com/css2?family=Inter:wght@100..900&display=swap" rel="stylesheet">

    <!-- Code highlighting -->
    <link rel="stylesheet" href="https://cdnjs.cloudflare.com/ajax/libs/highlight.js/11.9.0/styles/github.min.css"
        id="hljs-light">
    <link rel="stylesheet" href="https://cdnjs.cloudflare.com/ajax/libs/highlight.js/11.9.0/styles/github-dark.min.css"
        id="hljs-dark" disabled>
    <script src="https://cdnjs.cloudflare.com/ajax/libs/highlight.js/11.9.0/highlight.min.js"></script>
    <script src="https://cdnjs.cloudflare.com/ajax/libs/highlight.js/11.9.0/languages/clojure.min.js"></script>
    <script src="https://cdnjs.cloudflare.com/ajax/libs/highlight.js/11.9.0/languages/javascript.min.js"></script>

    <!-- Custom Highlight.js integration with Ty theme system -->
    <style>
        /* Prevent horizontal scroll on mobile */
        html,
        body {
            overflow-x: hidden;
            width: 100%;
            max-width: 100vw;
        }

        /* Fix for code blocks that might overflow */
        pre,
        code {
            overflow-x: auto;
            word-break: break-word;
            white-space: pre-wrap;
        }

        /* Custom Highlight.js integration with Ty theme system */
        .hljs {
            background: var(--ty-surface-elevated) !important;
            color: var(--ty-text) !important;
            border: 1px solid var(--ty-border);
            border-radius: 8px;
            padding: 1rem !important;
            font-size: 12px;
            line-height: 1.5;
            margin: 0;
        }

        /* Override specific highlight.js token colors to use ty semantic colors */
        .hljs-keyword,
        .hljs-selector-tag,
        .hljs-built_in,
        .hljs-name {
            color: var(--ty-color-primary) !important;
        }

        .hljs-string,
        .hljs-attr {
            color: var(--ty-color-success) !important;
        }

        .hljs-number,
        .hljs-literal {
            color: var(--ty-color-info) !important;
        }

        .hljs-comment {
            color: var(--ty-text--) !important;
            font-style: italic;
        }

        .hljs-function,
        .hljs-title {
            color: var(--ty-color-secondary) !important;
            font-weight: 600;
        }

        .hljs-variable,
        .hljs-template-variable {
            color: var(--ty-color-warning) !important;
        }

        .hljs-type,
        .hljs-class {
            color: var(--ty-color-info) !important;
        }

        /* Inline code styling */
        code:not(.hljs) {
            background: var(--ty-surface-content);
            color: var(--ty-text+);
            padding: 0.125rem 0.375rem;
            border-radius: 4px;
            font-size: 0.875em;
            border: 1px solid var(--ty-border-);
        }

        /* Pre blocks containing highlighted code */
        pre.hljs {
            white-space: pre;
            word-break: normal;
        }

        /* Mobile typography adjustments */
        @media (max-width: 768px) {

            /* Smaller base font size on mobile */
            html {
                font-size: 14px;
            }

            /* Adjust hero text for mobile */
            .hero-title {
                font-size: 2rem !important;
                line-height: 1.2 !important;
            }

            .hero-subtitle {
                font-size: 1.1rem !important;
                line-height: 1.4 !important;
            }

            /* Smaller padding for mobile */
            .scenario-section {
                margin-bottom: 2rem !important;
                padding: 1rem !important;
            }
        }
    </style>

    <!-- Favicon -->
    <link rel="icon" type="image/x-icon" href="/ty/favicon.ico">

    <!-- SEO Meta Tags -->
    <meta name="description"
        content="Ty - A modern web components library built with ClojureScript. Framework-agnostic UI components with semantic design system.">
    <meta name="keywords"
        content="web components, clojurescript, ui library, custom elements, shadow dom, semantic design">
    <meta name="author" content="Gersak">

    <!-- Open Graph / Facebook -->
    <meta property="og:type" content="website">
    <meta property="og:url" content="https://gersak.github.io/ty/">
    <meta property="og:title" content="Ty - Modern Web Components Library">
    <meta property="og:description"
        content="Framework-agnostic UI components with semantic design system built on web standards.">

    <!-- Twitter -->
    <meta property="twitter:card" content="summary_large_image">
    <meta property="twitter:url" content="https://gersak.github.io/ty/">
    <meta property="twitter:title" content="Ty - Modern Web Components Library">
    <meta property="twitter:description"
        content="Framework-agnostic UI components with semantic design system built on web standards.">
</head>

<body class="ty-canvas">
    <div id="app">
        <!-- Loading state -->
        <div style="display: flex; align-items: center; justify-content: center; height: 100vh;">
            <div style="text-align: center;">
                <div style="font-size: 3rem; margin-bottom: 1rem;">⚡</div>
                <div style="font-family: Inter, sans-serif; font-size: 1.2rem; color: var(--ty-color-text-soft);">
                    Loading Ty Components...
                </div>
            </div>
        </div>
    </div>

    <!-- Main application bundle -->
<<<<<<< HEAD
    <script src="/ty/js/site.b1n0C.js"></script>
=======
    <script src="/ty/js/site.KHDUq.js"></script>
>>>>>>> 573cf6e6

</body>

</html><|MERGE_RESOLUTION|>--- conflicted
+++ resolved
@@ -7,17 +7,10 @@
     <title>Ty - Modern Web Components Library</title>
 
     <!-- Ty CSS -->
-<<<<<<< HEAD
-    <link rel="stylesheet" href="/ty/css/ty.b1n0C.css">
+    <link rel="stylesheet" href="/ty/css/ty.UErVL.css">
 
     <!-- Site-specific CSS -->
-    <link rel="stylesheet" href="/ty/css/site.b1n0C.css">
-=======
-    <link rel="stylesheet" href="/ty/css/ty.KHDUq.css">
-
-    <!-- Site-specific CSS -->
-    <link rel="stylesheet" href="/ty/css/site.KHDUq.css">
->>>>>>> 573cf6e6
+    <link rel="stylesheet" href="/ty/css/site.UErVL.css">
 
     <!-- Fonts -->
     <link rel="preconnect" href="https://fonts.googleapis.com">
@@ -184,11 +177,7 @@
     </div>
 
     <!-- Main application bundle -->
-<<<<<<< HEAD
-    <script src="/ty/js/site.b1n0C.js"></script>
-=======
-    <script src="/ty/js/site.KHDUq.js"></script>
->>>>>>> 573cf6e6
+    <script src="/ty/js/site.UErVL.js"></script>
 
 </body>
 
