--- conflicted
+++ resolved
@@ -1,10 +1,6 @@
 {
   "name": "@gersak/ty-react",
-<<<<<<< HEAD
-  "version": "0.0.7",
-=======
   "version": "0.0.8",
->>>>>>> e5f623e1
   "description": "React wrappers for Ty Web Components - TypeScript-friendly React integration",
   "main": "dist/index.js",
   "module": "dist/index.js",
