--- conflicted
+++ resolved
@@ -9,14 +9,6 @@
                                     :pretty-print false}
                  :modules {:site {:init-fn ty.site.core/init}}}
           :github {:target :browser
-<<<<<<< HEAD
-                   :asset-path "/ty/js"
-                   :output-dir "docs/js"
-                   :closure-defines {'ty.site.core/ROUTER_BASE "/ty"
-                                     'ty.site.core/PRODUCTION true}
-                   :compiler-options {:optimizations :advanced
-                                      :source-map false
-=======
                    :asset-path "https://cdn.jsdelivr.net/npm/@gersak/ty@0.1.12"
                    :output-dir "docs/js"
                    :externs ["externs.js"]
@@ -24,7 +16,6 @@
                                      ty.site.core/PRODUCTION true}
                    :compiler-options {:optimizations :advanced
                                       :source-map true
->>>>>>> e5f623e1
                                       :pretty-print false}}
           :react {:target :browser
                   :output-dir "examples/react-nextjs/public/"
